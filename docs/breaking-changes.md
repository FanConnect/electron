# Breaking Changes

Breaking changes will be documented here, and deprecation warnings added to JS code where possible, at least [one major version](tutorial/electron-versioning.md#semver) before the change is made.

### Types of Breaking Changes

This document uses the following convention to categorize breaking changes:

* **API Changed:** An API was changed in such a way that code that has not been updated is guaranteed to throw an exception.
* **Behavior Changed:** The behavior of Electron has changed, but not in such a way that an exception will necessarily be thrown.
* **Default Changed:** Code depending on the old default may break, not necessarily throwing an exception. The old behavior can be restored by explicitly specifying the value.
* **Deprecated:** An API was marked as deprecated. The API will continue to function, but will emit a deprecation warning, and will be removed in a future release.
* **Removed:** An API or feature was removed, and is no longer supported by Electron.

<<<<<<< HEAD
## Planned Breaking API Changes (26.0)

### Behavior Changed: `BrowserView.setAutoResize` behavior on macOS

Previously, the `setAutoResize` function of the `BrowserView` API was backed by [autoresizing](https://developer.apple.com/documentation/appkit/nsview/1483281-autoresizingmask?language=objc) on macOS, and by a custom algorithm on Windows and Linux.
For simple use cases such as making a BrowserView fill the entire window, the behavior of these two approaches was identical.
However, in more advanced cases, BrowserViews would be autoresized differently on macOS than they would be on other platforms, as the custom resizing algorithm for Windows and Linux did not perfectly match the behavior of macOS's autoresizing API.

In Electron 26, BrowserView is now a wrapper around the new [WebContentsView](api/web-contents-view.md) API.
As part of this work, the autoresizing behavior is now standardized across all platforms.
BrowserView autoresizing on macOS now uses the same algorithm that is used on Windows and Linux.
=======
## Planned Breaking API Changes (28.0)

### Removed: `BrowserWindow.setTrafficLightPosition(position)`

`BrowserWindow.setTrafficLightPosition(position)` has been removed, the
`BrowserWindow.setWindowButtonPosition(position)` API should be used instead
which accepts `null` instead of `{ x: 0, y: 0 }` to reset the position to
system default.

```js
// Removed in Electron 28
win.setTrafficLightPosition({ x: 10, y: 10 })
win.setTrafficLightPosition({ x: 0, y: 0 })

// Replace with
win.setWindowButtonPosition({ x: 10, y: 10 })
win.setWindowButtonPosition(null)
```

### Removed: `BrowserWindow.getTrafficLightPosition()`

`BrowserWindow.getTrafficLightPosition()` has been removed, the
`BrowserWindow.getWindowButtonPosition()` API should be used instead
which returns `null` instead of `{ x: 0, y: 0 }` when there is no custom
position.

```js
// Removed in Electron 28
const pos = win.getTrafficLightPosition()
if (pos.x === 0 && pos.y === 0) {
  // No custom position.
}

// Replace with
const ret = win.getWindowButtonPosition()
if (ret === null) {
  // No custom position.
}
```

### Removed: `ipcRenderer.sendTo()`

The `ipcRenderer.sendTo()` API has been removed. It should be replaced by setting up a [`MessageChannel`](tutorial/message-ports.md#setting-up-a-messagechannel-between-two-renderers) between the renderers.

The `senderId` and `senderIsMainFrame` properties of `IpcRendererEvent` have been removed as well.

## Planned Breaking API Changes (27.0)

### Removed: macOS 10.13 / 10.14 support

macOS 10.13 (High Sierra) and macOS 10.14 (Mojave) are no longer supported by [Chromium](https://chromium-review.googlesource.com/c/chromium/src/+/4629466).

Older versions of Electron will continue to run on these operating systems, but macOS 10.15 (Catalina)
or later will be required to run Electron v27.0.0 and higher.

### Deprecated: `ipcRenderer.sendTo()`

The `ipcRenderer.sendTo()` API has been deprecated. It should be replaced by setting up a [`MessageChannel`](tutorial/message-ports.md#setting-up-a-messagechannel-between-two-renderers) between the renderers.

The `senderId` and `senderIsMainFrame` properties of `IpcRendererEvent` have been deprecated as well.

### Removed: color scheme events in `systemPreferences`

The following `systemPreferences` events have been removed:

* `inverted-color-scheme-changed`
* `high-contrast-color-scheme-changed`

Use the new `updated` event on the `nativeTheme` module instead.

```js
// Removed
systemPreferences.on('inverted-color-scheme-changed', () => { /* ... */ })
systemPreferences.on('high-contrast-color-scheme-changed', () => { /* ... */ })

// Replace with
nativeTheme.on('updated', () => { /* ... */ })
```

## Planned Breaking API Changes (26.0)

### Deprecated: `webContents.getPrinters`

The `webContents.getPrinters` method has been deprecated. Use
`webContents.getPrintersAsync` instead.

```js
const w = new BrowserWindow({ show: false })

// Deprecated
console.log(w.webContents.getPrinters())
// Replace with
w.webContents.getPrintersAsync().then((printers) => {
  console.log(printers)
})
```

### Deprecated: `systemPreferences.{get,set}AppLevelAppearance` and `systemPreferences.appLevelAppearance`

The `systemPreferences.getAppLevelAppearance` and `systemPreferences.setAppLevelAppearance`
methods have been deprecated, as well as the `systemPreferences.appLevelAppearance` property.
Use the `nativeTheme` module instead.

```js
// Deprecated
systemPreferences.getAppLevelAppearance()
// Replace with
nativeTheme.shouldUseDarkColors

// Deprecated
systemPreferences.appLevelAppearance
// Replace with
nativeTheme.shouldUseDarkColors

// Deprecated
systemPreferences.setAppLevelAppearance('dark')
// Replace with
nativeTheme.themeSource = 'dark'
```

### Deprecated: `alternate-selected-control-text` value for `systemPreferences.getColor`

The `alternate-selected-control-text` value for `systemPreferences.getColor`
has been deprecated. Use `selected-content-background` instead.

```js
// Deprecated
systemPreferences.getColor('alternate-selected-control-text')
// Replace with
systemPreferences.getColor('selected-content-background')
```
>>>>>>> b8ac7983

## Planned Breaking API Changes (25.0)

### Deprecated: `protocol.{register,intercept}{Buffer,String,Stream,File,Http}Protocol`

The `protocol.register*Protocol` and `protocol.intercept*Protocol` methods have
been replaced with [`protocol.handle`](api/protocol.md#protocolhandlescheme-handler).

The new method can either register a new protocol or intercept an existing
protocol, and responses can be of any type.

```js
// Deprecated in Electron 25
protocol.registerBufferProtocol('some-protocol', () => {
  callback({ mimeType: 'text/html', data: Buffer.from('<h5>Response</h5>') })
})

// Replace with
protocol.handle('some-protocol', () => {
  return new Response(
    Buffer.from('<h5>Response</h5>'), // Could also be a string or ReadableStream.
    { headers: { 'content-type': 'text/html' } }
  )
})
```

```js
// Deprecated in Electron 25
protocol.registerHttpProtocol('some-protocol', () => {
  callback({ url: 'https://electronjs.org' })
})

// Replace with
protocol.handle('some-protocol', () => {
  return net.fetch('https://electronjs.org')
})
```

```js
// Deprecated in Electron 25
protocol.registerFileProtocol('some-protocol', () => {
  callback({ filePath: '/path/to/my/file' })
})

// Replace with
protocol.handle('some-protocol', () => {
  return net.fetch('file:///path/to/my/file')
})
```

### Deprecated: `BrowserWindow.setTrafficLightPosition(position)`

`BrowserWindow.setTrafficLightPosition(position)` has been deprecated, the
`BrowserWindow.setWindowButtonPosition(position)` API should be used instead
which accepts `null` instead of `{ x: 0, y: 0 }` to reset the position to
system default.

```js
// Deprecated in Electron 25
win.setTrafficLightPosition({ x: 10, y: 10 })
win.setTrafficLightPosition({ x: 0, y: 0 })

// Replace with
win.setWindowButtonPosition({ x: 10, y: 10 })
win.setWindowButtonPosition(null)
```

### Deprecated: `BrowserWindow.getTrafficLightPosition()`

`BrowserWindow.getTrafficLightPosition()` has been deprecated, the
`BrowserWindow.getWindowButtonPosition()` API should be used instead
which returns `null` instead of `{ x: 0, y: 0 }` when there is no custom
position.

```js
// Deprecated in Electron 25
const pos = win.getTrafficLightPosition()
if (pos.x === 0 && pos.y === 0) {
  // No custom position.
}

// Replace with
const ret = win.getWindowButtonPosition()
if (ret === null) {
  // No custom position.
}
```

## Planned Breaking API Changes (24.0)

### API Changed: `nativeImage.createThumbnailFromPath(path, size)`

The `maxSize` parameter has been changed to `size` to reflect that the size passed in will be the size the thumbnail created. Previously, Windows would not scale the image up if it were smaller than `maxSize`, and
macOS would always set the size to `maxSize`. Behavior is now the same across platforms.

Updated Behavior:

```js
// a 128x128 image.
const imagePath = path.join('path', 'to', 'capybara.png')

// Scaling up a smaller image.
const upSize = { width: 256, height: 256 }
nativeImage.createThumbnailFromPath(imagePath, upSize).then(result => {
  console.log(result.getSize()) // { width: 256, height: 256 }
})

// Scaling down a larger image.
const downSize = { width: 64, height: 64 }
nativeImage.createThumbnailFromPath(imagePath, downSize).then(result => {
  console.log(result.getSize()) // { width: 64, height: 64 }
})
```

Previous Behavior (on Windows):

```js
// a 128x128 image
const imagePath = path.join('path', 'to', 'capybara.png')
const size = { width: 256, height: 256 }
nativeImage.createThumbnailFromPath(imagePath, size).then(result => {
  console.log(result.getSize()) // { width: 128, height: 128 }
})
```

## Planned Breaking API Changes (23.0)

### Behavior Changed: Draggable Regions on macOS

The implementation of draggable regions (using the CSS property `-webkit-app-region: drag`) has changed on macOS to bring it in line with Windows and Linux. Previously, when a region with `-webkit-app-region: no-drag` overlapped a region with `-webkit-app-region: drag`, the `no-drag` region would always take precedence on macOS, regardless of CSS layering. That is, if a `drag` region was above a `no-drag` region, it would be ignored. Beginning in Electron 23, a `drag` region on top of a `no-drag` region will correctly cause the region to be draggable.

Additionally, the `customButtonsOnHover` BrowserWindow property previously created a draggable region which ignored the `-webkit-app-region` CSS property. This has now been fixed (see [#37210](https://github.com/electron/electron/issues/37210#issuecomment-1440509592) for discussion).

As a result, if your app uses a frameless window with draggable regions on macOS, the regions which are draggable in your app may change in Electron 23.

### Removed: Windows 7 / 8 / 8.1 support

[Windows 7, Windows 8, and Windows 8.1 are no longer supported](https://www.electronjs.org/blog/windows-7-to-8-1-deprecation-notice). Electron follows the planned Chromium deprecation policy, which will [deprecate Windows 7 support beginning in Chromium 109](https://support.google.com/chrome/thread/185534985/sunsetting-support-for-windows-7-8-8-1-in-early-2023?hl=en).

Older versions of Electron will continue to run on these operating systems, but Windows 10 or later will be required to run Electron v23.0.0 and higher.

### Removed: BrowserWindow `scroll-touch-*` events

The deprecated `scroll-touch-begin`, `scroll-touch-end` and `scroll-touch-edge`
events on BrowserWindow have been removed. Instead, use the newly available
[`input-event` event](api/web-contents.md#event-input-event) on WebContents.

```js
// Removed in Electron 23.0
win.on('scroll-touch-begin', scrollTouchBegin)
win.on('scroll-touch-edge', scrollTouchEdge)
win.on('scroll-touch-end', scrollTouchEnd)

// Replace with
win.webContents.on('input-event', (_, event) => {
  if (event.type === 'gestureScrollBegin') {
    scrollTouchBegin()
  } else if (event.type === 'gestureScrollUpdate') {
    scrollTouchEdge()
  } else if (event.type === 'gestureScrollEnd') {
    scrollTouchEnd()
  }
})
```

### Removed: `webContents.incrementCapturerCount(stayHidden, stayAwake)`

The `webContents.incrementCapturerCount(stayHidden, stayAwake)` function has been removed.
It is now automatically handled by `webContents.capturePage` when a page capture completes.

```js
const w = new BrowserWindow({ show: false })

// Removed in Electron 23
w.webContents.incrementCapturerCount()
w.capturePage().then(image => {
  console.log(image.toDataURL())
  w.webContents.decrementCapturerCount()
})

// Replace with
w.capturePage().then(image => {
  console.log(image.toDataURL())
})
```

### Removed: `webContents.decrementCapturerCount(stayHidden, stayAwake)`

The `webContents.decrementCapturerCount(stayHidden, stayAwake)` function has been removed.
It is now automatically handled by `webContents.capturePage` when a page capture completes.

```js
const w = new BrowserWindow({ show: false })

// Removed in Electron 23
w.webContents.incrementCapturerCount()
w.capturePage().then(image => {
  console.log(image.toDataURL())
  w.webContents.decrementCapturerCount()
})

// Replace with
w.capturePage().then(image => {
  console.log(image.toDataURL())
})
```

## Planned Breaking API Changes (22.0)

### Deprecated: `webContents.incrementCapturerCount(stayHidden, stayAwake)`

`webContents.incrementCapturerCount(stayHidden, stayAwake)` has been deprecated.
It is now automatically handled by `webContents.capturePage` when a page capture completes.

```js
const w = new BrowserWindow({ show: false })

// Removed in Electron 23
w.webContents.incrementCapturerCount()
w.capturePage().then(image => {
  console.log(image.toDataURL())
  w.webContents.decrementCapturerCount()
})

// Replace with
w.capturePage().then(image => {
  console.log(image.toDataURL())
})
```

### Deprecated: `webContents.decrementCapturerCount(stayHidden, stayAwake)`

`webContents.decrementCapturerCount(stayHidden, stayAwake)` has been deprecated.
It is now automatically handled by `webContents.capturePage` when a page capture completes.

```js
const w = new BrowserWindow({ show: false })

// Removed in Electron 23
w.webContents.incrementCapturerCount()
w.capturePage().then(image => {
  console.log(image.toDataURL())
  w.webContents.decrementCapturerCount()
})

// Replace with
w.capturePage().then(image => {
  console.log(image.toDataURL())
})
```

### Removed: WebContents `new-window` event

The `new-window` event of WebContents has been removed. It is replaced by [`webContents.setWindowOpenHandler()`](api/web-contents.md#contentssetwindowopenhandlerhandler).

```js
// Removed in Electron 22
webContents.on('new-window', (event) => {
  event.preventDefault()
})

// Replace with
webContents.setWindowOpenHandler((details) => {
  return { action: 'deny' }
})
```

### Removed: `<webview>` `new-window` event

The `new-window` event of `<webview>` has been removed. There is no direct replacement.

```js
// Removed in Electron 22
webview.addEventListener('new-window', (event) => {})
```

```javascript fiddle='docs/fiddles/ipc/webview-new-window'
// Replace with

// main.js
mainWindow.webContents.on('did-attach-webview', (event, wc) => {
  wc.setWindowOpenHandler((details) => {
    mainWindow.webContents.send('webview-new-window', wc.id, details)
    return { action: 'deny' }
  })
})

// preload.js
const { ipcRenderer } = require('electron')
ipcRenderer.on('webview-new-window', (e, webContentsId, details) => {
  console.log('webview-new-window', webContentsId, details)
  document.getElementById('webview').dispatchEvent(new Event('new-window'))
})

// renderer.js
document.getElementById('webview').addEventListener('new-window', () => {
  console.log('got new-window event')
})
```

### Deprecated: BrowserWindow `scroll-touch-*` events

The `scroll-touch-begin`, `scroll-touch-end` and `scroll-touch-edge` events on
BrowserWindow are deprecated. Instead, use the newly available [`input-event`
event](api/web-contents.md#event-input-event) on WebContents.

```js
// Deprecated
win.on('scroll-touch-begin', scrollTouchBegin)
win.on('scroll-touch-edge', scrollTouchEdge)
win.on('scroll-touch-end', scrollTouchEnd)

// Replace with
win.webContents.on('input-event', (_, event) => {
  if (event.type === 'gestureScrollBegin') {
    scrollTouchBegin()
  } else if (event.type === 'gestureScrollUpdate') {
    scrollTouchEdge()
  } else if (event.type === 'gestureScrollEnd') {
    scrollTouchEnd()
  }
})
```

## Planned Breaking API Changes (21.0)

### Behavior Changed: V8 Memory Cage enabled

The V8 memory cage has been enabled, which has implications for native modules
which wrap non-V8 memory with `ArrayBuffer` or `Buffer`. See the [blog post
about the V8 memory cage](https://www.electronjs.org/blog/v8-memory-cage) for
more details.

### API Changed: `webContents.printToPDF()`

`webContents.printToPDF()` has been modified to conform to [`Page.printToPDF`](https://chromedevtools.github.io/devtools-protocol/tot/Page/#method-printToPDF) in the Chrome DevTools Protocol. This has been changes in order to
address changes upstream that made our previous implementation untenable and rife with bugs.

**Arguments Changed**

* `pageRanges`

**Arguments Removed**

* `printSelectionOnly`
* `marginsType`
* `headerFooter`
* `scaleFactor`

**Arguments Added**

* `headerTemplate`
* `footerTemplate`
* `displayHeaderFooter`
* `margins`
* `scale`
* `preferCSSPageSize`

```js
// Main process
const { webContents } = require('electron')

webContents.printToPDF({
  landscape: true,
  displayHeaderFooter: true,
  printBackground: true,
  scale: 2,
  pageSize: 'Ledger',
  margins: {
    top: 2,
    bottom: 2,
    left: 2,
    right: 2
  },
  pageRanges: '1-5, 8, 11-13',
  headerTemplate: '<h1>Title</h1>',
  footerTemplate: '<div><span class="pageNumber"></span></div>',
  preferCSSPageSize: true
}).then(data => {
  fs.writeFile(pdfPath, data, (error) => {
    if (error) throw error
    console.log(`Wrote PDF successfully to ${pdfPath}`)
  })
}).catch(error => {
  console.log(`Failed to write PDF to ${pdfPath}: `, error)
})
```

## Planned Breaking API Changes (20.0)

### Removed: macOS 10.11 / 10.12 support

macOS 10.11 (El Capitan) and macOS 10.12 (Sierra) are no longer supported by [Chromium](https://chromium-review.googlesource.com/c/chromium/src/+/3646050).

Older versions of Electron will continue to run on these operating systems, but macOS 10.13 (High Sierra)
or later will be required to run Electron v20.0.0 and higher.

### Default Changed: renderers without `nodeIntegration: true` are sandboxed by default

Previously, renderers that specified a preload script defaulted to being
unsandboxed. This meant that by default, preload scripts had access to Node.js.
In Electron 20, this default has changed. Beginning in Electron 20, renderers
will be sandboxed by default, unless `nodeIntegration: true` or `sandbox: false`
is specified.

If your preload scripts do not depend on Node, no action is needed. If your
preload scripts _do_ depend on Node, either refactor them to remove Node usage
from the renderer, or explicitly specify `sandbox: false` for the relevant
renderers.

### Removed: `skipTaskbar` on Linux

On X11, `skipTaskbar` sends a `_NET_WM_STATE_SKIP_TASKBAR` message to the X11
window manager. There is not a direct equivalent for Wayland, and the known
workarounds have unacceptable tradeoffs (e.g. Window.is_skip_taskbar in GNOME
requires unsafe mode), so Electron is unable to support this feature on Linux.

### API Changed: `session.setDevicePermissionHandler(handler)`

The handler invoked when `session.setDevicePermissionHandler(handler)` is used
has a change to its arguments.  This handler no longer is passed a frame
[`WebFrameMain`](api/web-frame-main.md), but instead is passed the `origin`, which
is the origin that is checking for device permission.

## Planned Breaking API Changes (19.0)

### Removed: IA32 Linux binaries

This is a result of Chromium 102.0.4999.0 dropping support for IA32 Linux.
This concludes the [removal of support for IA32 Linux](#removed-ia32-linux-support).

## Planned Breaking API Changes (18.0)

### Removed: `nativeWindowOpen`

Prior to Electron 15, `window.open` was by default shimmed to use
`BrowserWindowProxy`. This meant that `window.open('about:blank')` did not work
to open synchronously scriptable child windows, among other incompatibilities.
Since Electron 15, `nativeWindowOpen` has been enabled by default.

See the documentation for [window.open in Electron](api/window-open.md)
for more details.

## Planned Breaking API Changes (17.0)

### Removed: `desktopCapturer.getSources` in the renderer

The `desktopCapturer.getSources` API is now only available in the main process.
This has been changed in order to improve the default security of Electron
apps.

If you need this functionality, it can be replaced as follows:

```js
// Main process
const { ipcMain, desktopCapturer } = require('electron')

ipcMain.handle(
  'DESKTOP_CAPTURER_GET_SOURCES',
  (event, opts) => desktopCapturer.getSources(opts)
)
```

```js
// Renderer process
const { ipcRenderer } = require('electron')

const desktopCapturer = {
  getSources: (opts) => ipcRenderer.invoke('DESKTOP_CAPTURER_GET_SOURCES', opts)
}
```

However, you should consider further restricting the information returned to
the renderer; for instance, displaying a source selector to the user and only
returning the selected source.

### Deprecated: `nativeWindowOpen`

Prior to Electron 15, `window.open` was by default shimmed to use
`BrowserWindowProxy`. This meant that `window.open('about:blank')` did not work
to open synchronously scriptable child windows, among other incompatibilities.
Since Electron 15, `nativeWindowOpen` has been enabled by default.

See the documentation for [window.open in Electron](api/window-open.md)
for more details.

## Planned Breaking API Changes (16.0)

### Behavior Changed: `crashReporter` implementation switched to Crashpad on Linux

The underlying implementation of the `crashReporter` API on Linux has changed
from Breakpad to Crashpad, bringing it in line with Windows and Mac. As a
result of this, child processes are now automatically monitored, and calling
`process.crashReporter.start` in Node child processes is no longer needed (and
is not advisable, as it will start a second instance of the Crashpad reporter).

There are also some subtle changes to how annotations will be reported on
Linux, including that long values will no longer be split between annotations
appended with `__1`, `__2` and so on, and instead will be truncated at the
(new, longer) annotation value limit.

### Deprecated: `desktopCapturer.getSources` in the renderer

Usage of the `desktopCapturer.getSources` API in the renderer has been
deprecated and will be removed. This change improves the default security of
Electron apps.

See [here](#removed-desktopcapturergetsources-in-the-renderer) for details on
how to replace this API in your app.

## Planned Breaking API Changes (15.0)

### Default Changed: `nativeWindowOpen` defaults to `true`

Prior to Electron 15, `window.open` was by default shimmed to use
`BrowserWindowProxy`. This meant that `window.open('about:blank')` did not work
to open synchronously scriptable child windows, among other incompatibilities.
`nativeWindowOpen` is no longer experimental, and is now the default.

See the documentation for [window.open in Electron](api/window-open.md)
for more details.

## Planned Breaking API Changes (14.0)

### Removed: `remote` module

The `remote` module was deprecated in Electron 12, and will be removed in
Electron 14. It is replaced by the
[`@electron/remote`](https://github.com/electron/remote) module.

```js
// Deprecated in Electron 12:
const { BrowserWindow } = require('electron').remote
```

```js
// Replace with:
const { BrowserWindow } = require('@electron/remote')

// In the main process:
require('@electron/remote/main').initialize()
```

### Removed: `app.allowRendererProcessReuse`

The `app.allowRendererProcessReuse` property will be removed as part of our plan to
more closely align with Chromium's process model for security, performance and maintainability.

For more detailed information see [#18397](https://github.com/electron/electron/issues/18397).

### Removed: Browser Window Affinity

The `affinity` option when constructing a new `BrowserWindow` will be removed
as part of our plan to more closely align with Chromium's process model for security,
performance and maintainability.

For more detailed information see [#18397](https://github.com/electron/electron/issues/18397).

### API Changed: `window.open()`

The optional parameter `frameName` will no longer set the title of the window. This now follows the specification described by the [native documentation](https://developer.mozilla.org/en-US/docs/Web/API/Window/open#parameters) under the corresponding parameter `windowName`.

If you were using this parameter to set the title of a window, you can instead use [win.setTitle(title)](api/browser-window.md#winsettitletitle).

### Removed: `worldSafeExecuteJavaScript`

In Electron 14, `worldSafeExecuteJavaScript` will be removed.  There is no alternative, please
ensure your code works with this property enabled.  It has been enabled by default since Electron
12.

You will be affected by this change if you use either `webFrame.executeJavaScript` or `webFrame.executeJavaScriptInIsolatedWorld`. You will need to ensure that values returned by either of those methods are supported by the [Context Bridge API](api/context-bridge.md#parameter--error--return-type-support) as these methods use the same value passing semantics.

### Removed: BrowserWindowConstructorOptions inheriting from parent windows

Prior to Electron 14, windows opened with `window.open` would inherit
BrowserWindow constructor options such as `transparent` and `resizable` from
their parent window. Beginning with Electron 14, this behavior is removed, and
windows will not inherit any BrowserWindow constructor options from their
parents.

Instead, explicitly set options for the new window with `setWindowOpenHandler`:

```js
webContents.setWindowOpenHandler((details) => {
  return {
    action: 'allow',
    overrideBrowserWindowOptions: {
      // ...
    }
  }
})
```

### Removed: `additionalFeatures`

The deprecated `additionalFeatures` property in the `new-window` and
`did-create-window` events of WebContents has been removed. Since `new-window`
uses positional arguments, the argument is still present, but will always be
the empty array `[]`. (Though note, the `new-window` event itself is
deprecated, and is replaced by `setWindowOpenHandler`.) Bare keys in window
features will now present as keys with the value `true` in the options object.

```js
// Removed in Electron 14
// Triggered by window.open('...', '', 'my-key')
webContents.on('did-create-window', (window, details) => {
  if (details.additionalFeatures.includes('my-key')) {
    // ...
  }
})

// Replace with
webContents.on('did-create-window', (window, details) => {
  if (details.options['my-key']) {
    // ...
  }
})
```

## Planned Breaking API Changes (13.0)

### API Changed: `session.setPermissionCheckHandler(handler)`

The `handler` methods first parameter was previously always a `webContents`, it can now sometimes be `null`.  You should use the `requestingOrigin`, `embeddingOrigin` and `securityOrigin` properties to respond to the permission check correctly.  As the `webContents` can be `null` it can no longer be relied on.

```js
// Old code
session.setPermissionCheckHandler((webContents, permission) => {
  if (webContents.getURL().startsWith('https://google.com/') && permission === 'notification') {
    return true
  }
  return false
})

// Replace with
session.setPermissionCheckHandler((webContents, permission, requestingOrigin) => {
  if (new URL(requestingOrigin).hostname === 'google.com' && permission === 'notification') {
    return true
  }
  return false
})
```

### Removed: `shell.moveItemToTrash()`

The deprecated synchronous `shell.moveItemToTrash()` API has been removed. Use
the asynchronous `shell.trashItem()` instead.

```js
// Removed in Electron 13
shell.moveItemToTrash(path)
// Replace with
shell.trashItem(path).then(/* ... */)
```

### Removed: `BrowserWindow` extension APIs

The deprecated extension APIs have been removed:

* `BrowserWindow.addExtension(path)`
* `BrowserWindow.addDevToolsExtension(path)`
* `BrowserWindow.removeExtension(name)`
* `BrowserWindow.removeDevToolsExtension(name)`
* `BrowserWindow.getExtensions()`
* `BrowserWindow.getDevToolsExtensions()`

Use the session APIs instead:

* `ses.loadExtension(path)`
* `ses.removeExtension(extension_id)`
* `ses.getAllExtensions()`

```js
// Removed in Electron 13
BrowserWindow.addExtension(path)
BrowserWindow.addDevToolsExtension(path)
// Replace with
session.defaultSession.loadExtension(path)
```

```js
// Removed in Electron 13
BrowserWindow.removeExtension(name)
BrowserWindow.removeDevToolsExtension(name)
// Replace with
session.defaultSession.removeExtension(extension_id)
```

```js
// Removed in Electron 13
BrowserWindow.getExtensions()
BrowserWindow.getDevToolsExtensions()
// Replace with
session.defaultSession.getAllExtensions()
```

### Removed: methods in `systemPreferences`

The following `systemPreferences` methods have been deprecated:

* `systemPreferences.isDarkMode()`
* `systemPreferences.isInvertedColorScheme()`
* `systemPreferences.isHighContrastColorScheme()`

Use the following `nativeTheme` properties instead:

* `nativeTheme.shouldUseDarkColors`
* `nativeTheme.shouldUseInvertedColorScheme`
* `nativeTheme.shouldUseHighContrastColors`

```js
// Removed in Electron 13
systemPreferences.isDarkMode()
// Replace with
nativeTheme.shouldUseDarkColors

// Removed in Electron 13
systemPreferences.isInvertedColorScheme()
// Replace with
nativeTheme.shouldUseInvertedColorScheme

// Removed in Electron 13
systemPreferences.isHighContrastColorScheme()
// Replace with
nativeTheme.shouldUseHighContrastColors
```

### Deprecated: WebContents `new-window` event

The `new-window` event of WebContents has been deprecated. It is replaced by [`webContents.setWindowOpenHandler()`](api/web-contents.md#contentssetwindowopenhandlerhandler).

```js
// Deprecated in Electron 13
webContents.on('new-window', (event) => {
  event.preventDefault()
})

// Replace with
webContents.setWindowOpenHandler((details) => {
  return { action: 'deny' }
})
```

## Planned Breaking API Changes (12.0)

### Removed: Pepper Flash support

Chromium has removed support for Flash, and so we must follow suit. See
Chromium's [Flash Roadmap](https://www.chromium.org/flash-roadmap) for more
details.

### Default Changed: `worldSafeExecuteJavaScript` defaults to `true`

In Electron 12, `worldSafeExecuteJavaScript` will be enabled by default.  To restore
the previous behavior, `worldSafeExecuteJavaScript: false` must be specified in WebPreferences.
Please note that setting this option to `false` is **insecure**.

This option will be removed in Electron 14 so please migrate your code to support the default
value.

### Default Changed: `contextIsolation` defaults to `true`

In Electron 12, `contextIsolation` will be enabled by default.  To restore
the previous behavior, `contextIsolation: false` must be specified in WebPreferences.

We [recommend having contextIsolation enabled](tutorial/security.md#3-enable-context-isolation) for the security of your application.

Another implication is that `require()` cannot be used in the renderer process unless
`nodeIntegration` is `true` and `contextIsolation` is `false`.

For more details see: https://github.com/electron/electron/issues/23506

### Removed: `crashReporter.getCrashesDirectory()`

The `crashReporter.getCrashesDirectory` method has been removed. Usage
should be replaced by `app.getPath('crashDumps')`.

```js
// Removed in Electron 12
crashReporter.getCrashesDirectory()
// Replace with
app.getPath('crashDumps')
```

### Removed: `crashReporter` methods in the renderer process

The following `crashReporter` methods are no longer available in the renderer
process:

* `crashReporter.start`
* `crashReporter.getLastCrashReport`
* `crashReporter.getUploadedReports`
* `crashReporter.getUploadToServer`
* `crashReporter.setUploadToServer`
* `crashReporter.getCrashesDirectory`

They should be called only from the main process.

See [#23265](https://github.com/electron/electron/pull/23265) for more details.

### Default Changed: `crashReporter.start({ compress: true })`

The default value of the `compress` option to `crashReporter.start` has changed
from `false` to `true`. This means that crash dumps will be uploaded to the
crash ingestion server with the `Content-Encoding: gzip` header, and the body
will be compressed.

If your crash ingestion server does not support compressed payloads, you can
turn off compression by specifying `{ compress: false }` in the crash reporter
options.

### Deprecated: `remote` module

The `remote` module is deprecated in Electron 12, and will be removed in
Electron 14. It is replaced by the
[`@electron/remote`](https://github.com/electron/remote) module.

```js
// Deprecated in Electron 12:
const { BrowserWindow } = require('electron').remote
```

```js
// Replace with:
const { BrowserWindow } = require('@electron/remote')

// In the main process:
require('@electron/remote/main').initialize()
```

### Deprecated: `shell.moveItemToTrash()`

The synchronous `shell.moveItemToTrash()` has been replaced by the new,
asynchronous `shell.trashItem()`.

```js
// Deprecated in Electron 12
shell.moveItemToTrash(path)
// Replace with
shell.trashItem(path).then(/* ... */)
```

## Planned Breaking API Changes (11.0)

### Removed: `BrowserView.{destroy, fromId, fromWebContents, getAllViews}` and `id` property of `BrowserView`

The experimental APIs `BrowserView.{destroy, fromId, fromWebContents, getAllViews}`
have now been removed. Additionally, the `id` property of `BrowserView`
has also been removed.

For more detailed information, see [#23578](https://github.com/electron/electron/pull/23578).

## Planned Breaking API Changes (10.0)

### Deprecated: `companyName` argument to `crashReporter.start()`

The `companyName` argument to `crashReporter.start()`, which was previously
required, is now optional, and further, is deprecated. To get the same
behavior in a non-deprecated way, you can pass a `companyName` value in
`globalExtra`.

```js
// Deprecated in Electron 10
crashReporter.start({ companyName: 'Umbrella Corporation' })
// Replace with
crashReporter.start({ globalExtra: { _companyName: 'Umbrella Corporation' } })
```

### Deprecated: `crashReporter.getCrashesDirectory()`

The `crashReporter.getCrashesDirectory` method has been deprecated. Usage
should be replaced by `app.getPath('crashDumps')`.

```js
// Deprecated in Electron 10
crashReporter.getCrashesDirectory()
// Replace with
app.getPath('crashDumps')
```

### Deprecated: `crashReporter` methods in the renderer process

Calling the following `crashReporter` methods from the renderer process is
deprecated:

* `crashReporter.start`
* `crashReporter.getLastCrashReport`
* `crashReporter.getUploadedReports`
* `crashReporter.getUploadToServer`
* `crashReporter.setUploadToServer`
* `crashReporter.getCrashesDirectory`

The only non-deprecated methods remaining in the `crashReporter` module in the
renderer are `addExtraParameter`, `removeExtraParameter` and `getParameters`.

All above methods remain non-deprecated when called from the main process.

See [#23265](https://github.com/electron/electron/pull/23265) for more details.

### Deprecated: `crashReporter.start({ compress: false })`

Setting `{ compress: false }` in `crashReporter.start` is deprecated. Nearly
all crash ingestion servers support gzip compression. This option will be
removed in a future version of Electron.

### Default Changed: `enableRemoteModule` defaults to `false`

In Electron 9, using the remote module without explicitly enabling it via the
`enableRemoteModule` WebPreferences option began emitting a warning. In
Electron 10, the remote module is now disabled by default. To use the remote
module, `enableRemoteModule: true` must be specified in WebPreferences:

```js
const w = new BrowserWindow({
  webPreferences: {
    enableRemoteModule: true
  }
})
```

We [recommend moving away from the remote
module](https://medium.com/@nornagon/electrons-remote-module-considered-harmful-70d69500f31).

### `protocol.unregisterProtocol`

### `protocol.uninterceptProtocol`

The APIs are now synchronous and the optional callback is no longer needed.

```javascript
// Deprecated
protocol.unregisterProtocol(scheme, () => { /* ... */ })
// Replace with
protocol.unregisterProtocol(scheme)
```

### `protocol.registerFileProtocol`

### `protocol.registerBufferProtocol`

### `protocol.registerStringProtocol`

### `protocol.registerHttpProtocol`

### `protocol.registerStreamProtocol`

### `protocol.interceptFileProtocol`

### `protocol.interceptStringProtocol`

### `protocol.interceptBufferProtocol`

### `protocol.interceptHttpProtocol`

### `protocol.interceptStreamProtocol`

The APIs are now synchronous and the optional callback is no longer needed.

```javascript
// Deprecated
protocol.registerFileProtocol(scheme, handler, () => { /* ... */ })
// Replace with
protocol.registerFileProtocol(scheme, handler)
```

The registered or intercepted protocol does not have effect on current page
until navigation happens.

### `protocol.isProtocolHandled`

This API is deprecated and users should use `protocol.isProtocolRegistered`
and `protocol.isProtocolIntercepted` instead.

```javascript
// Deprecated
protocol.isProtocolHandled(scheme).then(() => { /* ... */ })
// Replace with
const isRegistered = protocol.isProtocolRegistered(scheme)
const isIntercepted = protocol.isProtocolIntercepted(scheme)
```

## Planned Breaking API Changes (9.0)

### Default Changed: Loading non-context-aware native modules in the renderer process is disabled by default

As of Electron 9 we do not allow loading of non-context-aware native modules in
the renderer process.  This is to improve security, performance and maintainability
of Electron as a project.

If this impacts you, you can temporarily set `app.allowRendererProcessReuse` to `false`
to revert to the old behavior.  This flag will only be an option until Electron 11 so
you should plan to update your native modules to be context aware.

For more detailed information see [#18397](https://github.com/electron/electron/issues/18397).

### Deprecated: `BrowserWindow` extension APIs

The following extension APIs have been deprecated:

* `BrowserWindow.addExtension(path)`
* `BrowserWindow.addDevToolsExtension(path)`
* `BrowserWindow.removeExtension(name)`
* `BrowserWindow.removeDevToolsExtension(name)`
* `BrowserWindow.getExtensions()`
* `BrowserWindow.getDevToolsExtensions()`

Use the session APIs instead:

* `ses.loadExtension(path)`
* `ses.removeExtension(extension_id)`
* `ses.getAllExtensions()`

```js
// Deprecated in Electron 9
BrowserWindow.addExtension(path)
BrowserWindow.addDevToolsExtension(path)
// Replace with
session.defaultSession.loadExtension(path)
```

```js
// Deprecated in Electron 9
BrowserWindow.removeExtension(name)
BrowserWindow.removeDevToolsExtension(name)
// Replace with
session.defaultSession.removeExtension(extension_id)
```

```js
// Deprecated in Electron 9
BrowserWindow.getExtensions()
BrowserWindow.getDevToolsExtensions()
// Replace with
session.defaultSession.getAllExtensions()
```

### Removed: `<webview>.getWebContents()`

This API, which was deprecated in Electron 8.0, is now removed.

```js
// Removed in Electron 9.0
webview.getWebContents()
// Replace with
const { remote } = require('electron')
remote.webContents.fromId(webview.getWebContentsId())
```

### Removed: `webFrame.setLayoutZoomLevelLimits()`

Chromium has removed support for changing the layout zoom level limits, and it
is beyond Electron's capacity to maintain it. The function was deprecated in
Electron 8.x, and has been removed in Electron 9.x. The layout zoom level limits
are now fixed at a minimum of 0.25 and a maximum of 5.0, as defined
[here](https://chromium.googlesource.com/chromium/src/+/938b37a6d2886bf8335fc7db792f1eb46c65b2ae/third_party/blink/common/page/page_zoom.cc#11).

### Behavior Changed: Sending non-JS objects over IPC now throws an exception

In Electron 8.0, IPC was changed to use the Structured Clone Algorithm,
bringing significant performance improvements. To help ease the transition, the
old IPC serialization algorithm was kept and used for some objects that aren't
serializable with Structured Clone. In particular, DOM objects (e.g. `Element`,
`Location` and `DOMMatrix`), Node.js objects backed by C++ classes (e.g.
`process.env`, some members of `Stream`), and Electron objects backed by C++
classes (e.g. `WebContents`, `BrowserWindow` and `WebFrame`) are not
serializable with Structured Clone. Whenever the old algorithm was invoked, a
deprecation warning was printed.

In Electron 9.0, the old serialization algorithm has been removed, and sending
such non-serializable objects will now throw an "object could not be cloned"
error.

### API Changed: `shell.openItem` is now `shell.openPath`

The `shell.openItem` API has been replaced with an asynchronous `shell.openPath` API.
You can see the original API proposal and reasoning [here](https://github.com/electron/governance/blob/main/wg-api/spec-documents/shell-openitem.md).

## Planned Breaking API Changes (8.0)

### Behavior Changed: Values sent over IPC are now serialized with Structured Clone Algorithm

The algorithm used to serialize objects sent over IPC (through
`ipcRenderer.send`, `ipcRenderer.sendSync`, `WebContents.send` and related
methods) has been switched from a custom algorithm to V8's built-in [Structured
Clone Algorithm][SCA], the same algorithm used to serialize messages for
`postMessage`. This brings about a 2x performance improvement for large
messages, but also brings some breaking changes in behavior.

* Sending Functions, Promises, WeakMaps, WeakSets, or objects containing any
  such values, over IPC will now throw an exception, instead of silently
  converting the functions to `undefined`.

```js
// Previously:
ipcRenderer.send('channel', { value: 3, someFunction: () => {} })
// => results in { value: 3 } arriving in the main process

// From Electron 8:
ipcRenderer.send('channel', { value: 3, someFunction: () => {} })
// => throws Error("() => {} could not be cloned.")
```

* `NaN`, `Infinity` and `-Infinity` will now be correctly serialized, instead
  of being converted to `null`.
* Objects containing cyclic references will now be correctly serialized,
  instead of being converted to `null`.
* `Set`, `Map`, `Error` and `RegExp` values will be correctly serialized,
  instead of being converted to `{}`.
* `BigInt` values will be correctly serialized, instead of being converted to
  `null`.
* Sparse arrays will be serialized as such, instead of being converted to dense
  arrays with `null`s.
* `Date` objects will be transferred as `Date` objects, instead of being
  converted to their ISO string representation.
* Typed Arrays (such as `Uint8Array`, `Uint16Array`, `Uint32Array` and so on)
  will be transferred as such, instead of being converted to Node.js `Buffer`.
* Node.js `Buffer` objects will be transferred as `Uint8Array`s. You can
  convert a `Uint8Array` back to a Node.js `Buffer` by wrapping the underlying
  `ArrayBuffer`:

```js
Buffer.from(value.buffer, value.byteOffset, value.byteLength)
```

Sending any objects that aren't native JS types, such as DOM objects (e.g.
`Element`, `Location`, `DOMMatrix`), Node.js objects (e.g. `process.env`,
`Stream`), or Electron objects (e.g. `WebContents`, `BrowserWindow`,
`WebFrame`) is deprecated. In Electron 8, these objects will be serialized as
before with a DeprecationWarning message, but starting in Electron 9, sending
these kinds of objects will throw a 'could not be cloned' error.

[SCA]: https://developer.mozilla.org/en-US/docs/Web/API/Web_Workers_API/Structured_clone_algorithm

### Deprecated: `<webview>.getWebContents()`

This API is implemented using the `remote` module, which has both performance
and security implications. Therefore its usage should be explicit.

```js
// Deprecated
webview.getWebContents()
// Replace with
const { remote } = require('electron')
remote.webContents.fromId(webview.getWebContentsId())
```

However, it is recommended to avoid using the `remote` module altogether.

```js
// main
const { ipcMain, webContents } = require('electron')

const getGuestForWebContents = (webContentsId, contents) => {
  const guest = webContents.fromId(webContentsId)
  if (!guest) {
    throw new Error(`Invalid webContentsId: ${webContentsId}`)
  }
  if (guest.hostWebContents !== contents) {
    throw new Error('Access denied to webContents')
  }
  return guest
}

ipcMain.handle('openDevTools', (event, webContentsId) => {
  const guest = getGuestForWebContents(webContentsId, event.sender)
  guest.openDevTools()
})

// renderer
const { ipcRenderer } = require('electron')

ipcRenderer.invoke('openDevTools', webview.getWebContentsId())
```

### Deprecated: `webFrame.setLayoutZoomLevelLimits()`

Chromium has removed support for changing the layout zoom level limits, and it
is beyond Electron's capacity to maintain it. The function will emit a warning
in Electron 8.x, and cease to exist in Electron 9.x. The layout zoom level
limits are now fixed at a minimum of 0.25 and a maximum of 5.0, as defined
[here](https://chromium.googlesource.com/chromium/src/+/938b37a6d2886bf8335fc7db792f1eb46c65b2ae/third_party/blink/common/page/page_zoom.cc#11).

### Deprecated events in `systemPreferences`

The following `systemPreferences` events have been deprecated:

* `inverted-color-scheme-changed`
* `high-contrast-color-scheme-changed`

Use the new `updated` event on the `nativeTheme` module instead.

```js
// Deprecated
systemPreferences.on('inverted-color-scheme-changed', () => { /* ... */ })
systemPreferences.on('high-contrast-color-scheme-changed', () => { /* ... */ })

// Replace with
nativeTheme.on('updated', () => { /* ... */ })
```

### Deprecated: methods in `systemPreferences`

The following `systemPreferences` methods have been deprecated:

* `systemPreferences.isDarkMode()`
* `systemPreferences.isInvertedColorScheme()`
* `systemPreferences.isHighContrastColorScheme()`

Use the following `nativeTheme` properties instead:

* `nativeTheme.shouldUseDarkColors`
* `nativeTheme.shouldUseInvertedColorScheme`
* `nativeTheme.shouldUseHighContrastColors`

```js
// Deprecated
systemPreferences.isDarkMode()
// Replace with
nativeTheme.shouldUseDarkColors

// Deprecated
systemPreferences.isInvertedColorScheme()
// Replace with
nativeTheme.shouldUseInvertedColorScheme

// Deprecated
systemPreferences.isHighContrastColorScheme()
// Replace with
nativeTheme.shouldUseHighContrastColors
```

## Planned Breaking API Changes (7.0)

### Deprecated: Atom.io Node Headers URL

This is the URL specified as `disturl` in a `.npmrc` file or as the `--dist-url`
command line flag when building native Node modules.  Both will be supported for
the foreseeable future but it is recommended that you switch.

Deprecated: https://atom.io/download/electron

Replace with: https://electronjs.org/headers

### API Changed: `session.clearAuthCache()` no longer accepts options

The `session.clearAuthCache` API no longer accepts options for what to clear, and instead unconditionally clears the whole cache.

```js
// Deprecated
session.clearAuthCache({ type: 'password' })
// Replace with
session.clearAuthCache()
```

### API Changed: `powerMonitor.querySystemIdleState` is now `powerMonitor.getSystemIdleState`

```js
// Removed in Electron 7.0
powerMonitor.querySystemIdleState(threshold, callback)
// Replace with synchronous API
const idleState = powerMonitor.getSystemIdleState(threshold)
```

### API Changed: `powerMonitor.querySystemIdleTime` is now `powerMonitor.getSystemIdleTime`

```js
// Removed in Electron 7.0
powerMonitor.querySystemIdleTime(callback)
// Replace with synchronous API
const idleTime = powerMonitor.getSystemIdleTime()
```

### API Changed: `webFrame.setIsolatedWorldInfo` replaces separate methods

```js
// Removed in Electron 7.0
webFrame.setIsolatedWorldContentSecurityPolicy(worldId, csp)
webFrame.setIsolatedWorldHumanReadableName(worldId, name)
webFrame.setIsolatedWorldSecurityOrigin(worldId, securityOrigin)
// Replace with
webFrame.setIsolatedWorldInfo(
  worldId,
  {
    securityOrigin: 'some_origin',
    name: 'human_readable_name',
    csp: 'content_security_policy'
  })
```

### Removed: `marked` property on `getBlinkMemoryInfo`

This property was removed in Chromium 77, and as such is no longer available.

### Behavior Changed: `webkitdirectory` attribute for `<input type="file"/>` now lists directory contents

The `webkitdirectory` property on HTML file inputs allows them to select folders.
Previous versions of Electron had an incorrect implementation where the `event.target.files`
of the input returned a `FileList` that returned one `File` corresponding to the selected folder.

As of Electron 7, that `FileList` is now list of all files contained within
the folder, similarly to Chrome, Firefox, and Edge
([link to MDN docs](https://developer.mozilla.org/en-US/docs/Web/API/HTMLInputElement/webkitdirectory)).

As an illustration, take a folder with this structure:

```console
folder
├── file1
├── file2
└── file3
```

In Electron <=6, this would return a `FileList` with a `File` object for:

```console
path/to/folder
```

In Electron 7, this now returns a `FileList` with a `File` object for:

```console
/path/to/folder/file3
/path/to/folder/file2
/path/to/folder/file1
```

Note that `webkitdirectory` no longer exposes the path to the selected folder.
If you require the path to the selected folder rather than the folder contents,
see the `dialog.showOpenDialog` API ([link](api/dialog.md#dialogshowopendialogbrowserwindow-options)).

### API Changed: Callback-based versions of promisified APIs

Electron 5 and Electron 6 introduced Promise-based versions of existing
asynchronous APIs and deprecated their older, callback-based counterparts.
In Electron 7, all deprecated callback-based APIs are now removed.

These functions now only return Promises:

* `app.getFileIcon()` [#15742](https://github.com/electron/electron/pull/15742)
* `app.dock.show()` [#16904](https://github.com/electron/electron/pull/16904)
* `contentTracing.getCategories()` [#16583](https://github.com/electron/electron/pull/16583)
* `contentTracing.getTraceBufferUsage()` [#16600](https://github.com/electron/electron/pull/16600)
* `contentTracing.startRecording()` [#16584](https://github.com/electron/electron/pull/16584)
* `contentTracing.stopRecording()` [#16584](https://github.com/electron/electron/pull/16584)
* `contents.executeJavaScript()` [#17312](https://github.com/electron/electron/pull/17312)
* `cookies.flushStore()` [#16464](https://github.com/electron/electron/pull/16464)
* `cookies.get()` [#16464](https://github.com/electron/electron/pull/16464)
* `cookies.remove()` [#16464](https://github.com/electron/electron/pull/16464)
* `cookies.set()` [#16464](https://github.com/electron/electron/pull/16464)
* `debugger.sendCommand()` [#16861](https://github.com/electron/electron/pull/16861)
* `dialog.showCertificateTrustDialog()` [#17181](https://github.com/electron/electron/pull/17181)
* `inAppPurchase.getProducts()` [#17355](https://github.com/electron/electron/pull/17355)
* `inAppPurchase.purchaseProduct()`[#17355](https://github.com/electron/electron/pull/17355)
* `netLog.stopLogging()` [#16862](https://github.com/electron/electron/pull/16862)
* `session.clearAuthCache()` [#17259](https://github.com/electron/electron/pull/17259)
* `session.clearCache()`  [#17185](https://github.com/electron/electron/pull/17185)
* `session.clearHostResolverCache()` [#17229](https://github.com/electron/electron/pull/17229)
* `session.clearStorageData()` [#17249](https://github.com/electron/electron/pull/17249)
* `session.getBlobData()` [#17303](https://github.com/electron/electron/pull/17303)
* `session.getCacheSize()`  [#17185](https://github.com/electron/electron/pull/17185)
* `session.resolveProxy()` [#17222](https://github.com/electron/electron/pull/17222)
* `session.setProxy()`  [#17222](https://github.com/electron/electron/pull/17222)
* `shell.openExternal()` [#16176](https://github.com/electron/electron/pull/16176)
* `webContents.loadFile()` [#15855](https://github.com/electron/electron/pull/15855)
* `webContents.loadURL()` [#15855](https://github.com/electron/electron/pull/15855)
* `webContents.hasServiceWorker()` [#16535](https://github.com/electron/electron/pull/16535)
* `webContents.printToPDF()` [#16795](https://github.com/electron/electron/pull/16795)
* `webContents.savePage()` [#16742](https://github.com/electron/electron/pull/16742)
* `webFrame.executeJavaScript()` [#17312](https://github.com/electron/electron/pull/17312)
* `webFrame.executeJavaScriptInIsolatedWorld()` [#17312](https://github.com/electron/electron/pull/17312)
* `webviewTag.executeJavaScript()` [#17312](https://github.com/electron/electron/pull/17312)
* `win.capturePage()` [#15743](https://github.com/electron/electron/pull/15743)

These functions now have two forms, synchronous and Promise-based asynchronous:

* `dialog.showMessageBox()`/`dialog.showMessageBoxSync()` [#17298](https://github.com/electron/electron/pull/17298)
* `dialog.showOpenDialog()`/`dialog.showOpenDialogSync()` [#16973](https://github.com/electron/electron/pull/16973)
* `dialog.showSaveDialog()`/`dialog.showSaveDialogSync()` [#17054](https://github.com/electron/electron/pull/17054)

## Planned Breaking API Changes (6.0)

### API Changed: `win.setMenu(null)` is now `win.removeMenu()`

```js
// Deprecated
win.setMenu(null)
// Replace with
win.removeMenu()
```

### API Changed: `electron.screen` in the renderer process should be accessed via `remote`

```js
// Deprecated
require('electron').screen
// Replace with
require('electron').remote.screen
```

### API Changed: `require()`ing node builtins in sandboxed renderers no longer implicitly loads the `remote` version

```js
// Deprecated
require('child_process')
// Replace with
require('electron').remote.require('child_process')

// Deprecated
require('fs')
// Replace with
require('electron').remote.require('fs')

// Deprecated
require('os')
// Replace with
require('electron').remote.require('os')

// Deprecated
require('path')
// Replace with
require('electron').remote.require('path')
```

### Deprecated: `powerMonitor.querySystemIdleState` replaced with `powerMonitor.getSystemIdleState`

```js
// Deprecated
powerMonitor.querySystemIdleState(threshold, callback)
// Replace with synchronous API
const idleState = powerMonitor.getSystemIdleState(threshold)
```

### Deprecated: `powerMonitor.querySystemIdleTime` replaced with `powerMonitor.getSystemIdleTime`

```js
// Deprecated
powerMonitor.querySystemIdleTime(callback)
// Replace with synchronous API
const idleTime = powerMonitor.getSystemIdleTime()
```

### Deprecated: `app.enableMixedSandbox()` is no longer needed

```js
// Deprecated
app.enableMixedSandbox()
```

Mixed-sandbox mode is now enabled by default.

### Deprecated: `Tray.setHighlightMode`

Under macOS Catalina our former Tray implementation breaks.
Apple's native substitute doesn't support changing the highlighting behavior.

```js
// Deprecated
tray.setHighlightMode(mode)
// API will be removed in v7.0 without replacement.
```

## Planned Breaking API Changes (5.0)

### Default Changed: `nodeIntegration` and `webviewTag` default to false, `contextIsolation` defaults to true

The following `webPreferences` option default values are deprecated in favor of the new defaults listed below.

| Property | Deprecated Default | New Default |
|----------|--------------------|-------------|
| `contextIsolation` | `false` | `true` |
| `nodeIntegration` | `true` | `false` |
| `webviewTag` | `nodeIntegration` if set else `true` | `false` |

E.g. Re-enabling the webviewTag

```js
const w = new BrowserWindow({
  webPreferences: {
    webviewTag: true
  }
})
```

### Behavior Changed: `nodeIntegration` in child windows opened via `nativeWindowOpen`

Child windows opened with the `nativeWindowOpen` option will always have Node.js integration disabled, unless `nodeIntegrationInSubFrames` is `true`.

### API Changed: Registering privileged schemes must now be done before app ready

Renderer process APIs `webFrame.registerURLSchemeAsPrivileged` and `webFrame.registerURLSchemeAsBypassingCSP` as well as browser process API `protocol.registerStandardSchemes` have been removed.
A new API, `protocol.registerSchemesAsPrivileged` has been added and should be used for registering custom schemes with the required privileges. Custom schemes are required to be registered before app ready.

### Deprecated: `webFrame.setIsolatedWorld*` replaced with `webFrame.setIsolatedWorldInfo`

```js
// Deprecated
webFrame.setIsolatedWorldContentSecurityPolicy(worldId, csp)
webFrame.setIsolatedWorldHumanReadableName(worldId, name)
webFrame.setIsolatedWorldSecurityOrigin(worldId, securityOrigin)
// Replace with
webFrame.setIsolatedWorldInfo(
  worldId,
  {
    securityOrigin: 'some_origin',
    name: 'human_readable_name',
    csp: 'content_security_policy'
  })
```

### API Changed: `webFrame.setSpellCheckProvider` now takes an asynchronous callback

The `spellCheck` callback is now asynchronous, and `autoCorrectWord` parameter has been removed.

```js
// Deprecated
webFrame.setSpellCheckProvider('en-US', true, {
  spellCheck: (text) => {
    return !spellchecker.isMisspelled(text)
  }
})
// Replace with
webFrame.setSpellCheckProvider('en-US', {
  spellCheck: (words, callback) => {
    callback(words.filter(text => spellchecker.isMisspelled(text)))
  }
})
```

### API Changed: `webContents.getZoomLevel` and `webContents.getZoomFactor` are now synchronous

`webContents.getZoomLevel` and `webContents.getZoomFactor` no longer take callback parameters,
instead directly returning their number values.

```js
// Deprecated
webContents.getZoomLevel((level) => {
  console.log(level)
})
// Replace with
const level = webContents.getZoomLevel()
console.log(level)
```

```js
// Deprecated
webContents.getZoomFactor((factor) => {
  console.log(factor)
})
// Replace with
const factor = webContents.getZoomFactor()
console.log(factor)
```

## Planned Breaking API Changes (4.0)

The following list includes the breaking API changes made in Electron 4.0.

### `app.makeSingleInstance`

```js
// Deprecated
app.makeSingleInstance((argv, cwd) => {
  /* ... */
})
// Replace with
app.requestSingleInstanceLock()
app.on('second-instance', (event, argv, cwd) => {
  /* ... */
})
```

### `app.releaseSingleInstance`

```js
// Deprecated
app.releaseSingleInstance()
// Replace with
app.releaseSingleInstanceLock()
```

### `app.getGPUInfo`

```js
app.getGPUInfo('complete')
// Now behaves the same with `basic` on macOS
app.getGPUInfo('basic')
```

### `win_delay_load_hook`

When building native modules for windows, the `win_delay_load_hook` variable in
the module's `binding.gyp` must be true (which is the default). If this hook is
not present, then the native module will fail to load on Windows, with an error
message like `Cannot find module`. See the [native module
guide](./tutorial/using-native-node-modules.md) for more.

### Removed: IA32 Linux support

Electron 18 will no longer run on 32-bit Linux systems. See [discontinuing support for 32-bit Linux](https://www.electronjs.org/blog/linux-32bit-support) for more information.

## Breaking API Changes (3.0)

The following list includes the breaking API changes in Electron 3.0.

### `app`

```js
// Deprecated
app.getAppMemoryInfo()
// Replace with
app.getAppMetrics()

// Deprecated
const metrics = app.getAppMetrics()
const { memory } = metrics[0] // Deprecated property
```

### `BrowserWindow`

```js
// Deprecated
const optionsA = { webPreferences: { blinkFeatures: '' } }
const windowA = new BrowserWindow(optionsA)
// Replace with
const optionsB = { webPreferences: { enableBlinkFeatures: '' } }
const windowB = new BrowserWindow(optionsB)

// Deprecated
window.on('app-command', (e, cmd) => {
  if (cmd === 'media-play_pause') {
    // do something
  }
})
// Replace with
window.on('app-command', (e, cmd) => {
  if (cmd === 'media-play-pause') {
    // do something
  }
})
```

### `clipboard`

```js
// Deprecated
clipboard.readRtf()
// Replace with
clipboard.readRTF()

// Deprecated
clipboard.writeRtf()
// Replace with
clipboard.writeRTF()

// Deprecated
clipboard.readHtml()
// Replace with
clipboard.readHTML()

// Deprecated
clipboard.writeHtml()
// Replace with
clipboard.writeHTML()
```

### `crashReporter`

```js
// Deprecated
crashReporter.start({
  companyName: 'Crashly',
  submitURL: 'https://crash.server.com',
  autoSubmit: true
})
// Replace with
crashReporter.start({
  companyName: 'Crashly',
  submitURL: 'https://crash.server.com',
  uploadToServer: true
})
```

### `nativeImage`

```js
// Deprecated
nativeImage.createFromBuffer(buffer, 1.0)
// Replace with
nativeImage.createFromBuffer(buffer, {
  scaleFactor: 1.0
})
```

### `process`

```js
// Deprecated
const info = process.getProcessMemoryInfo()
```

### `screen`

```js
// Deprecated
screen.getMenuBarHeight()
// Replace with
screen.getPrimaryDisplay().workArea
```

### `session`

```js
// Deprecated
ses.setCertificateVerifyProc((hostname, certificate, callback) => {
  callback(true)
})
// Replace with
ses.setCertificateVerifyProc((request, callback) => {
  callback(0)
})
```

### `Tray`

```js
// Deprecated
tray.setHighlightMode(true)
// Replace with
tray.setHighlightMode('on')

// Deprecated
tray.setHighlightMode(false)
// Replace with
tray.setHighlightMode('off')
```

### `webContents`

```js
// Deprecated
webContents.openDevTools({ detach: true })
// Replace with
webContents.openDevTools({ mode: 'detach' })

// Removed
webContents.setSize(options)
// There is no replacement for this API
```

### `webFrame`

```js
// Deprecated
webFrame.registerURLSchemeAsSecure('app')
// Replace with
protocol.registerStandardSchemes(['app'], { secure: true })

// Deprecated
webFrame.registerURLSchemeAsPrivileged('app', { secure: true })
// Replace with
protocol.registerStandardSchemes(['app'], { secure: true })
```

### `<webview>`

```js
// Removed
webview.setAttribute('disableguestresize', '')
// There is no replacement for this API

// Removed
webview.setAttribute('guestinstance', instanceId)
// There is no replacement for this API

// Keyboard listeners no longer work on webview tag
webview.onkeydown = () => { /* handler */ }
webview.onkeyup = () => { /* handler */ }
```

### Node Headers URL

This is the URL specified as `disturl` in a `.npmrc` file or as the `--dist-url`
command line flag when building native Node modules.

Deprecated: https://atom.io/download/atom-shell

Replace with: https://atom.io/download/electron

## Breaking API Changes (2.0)

The following list includes the breaking API changes made in Electron 2.0.

### `BrowserWindow`

```js
// Deprecated
const optionsA = { titleBarStyle: 'hidden-inset' }
const windowA = new BrowserWindow(optionsA)
// Replace with
const optionsB = { titleBarStyle: 'hiddenInset' }
const windowB = new BrowserWindow(optionsB)
```

### `menu`

```js
// Removed
menu.popup(browserWindow, 100, 200, 2)
// Replaced with
menu.popup(browserWindow, { x: 100, y: 200, positioningItem: 2 })
```

### `nativeImage`

```js
// Removed
nativeImage.toPng()
// Replaced with
nativeImage.toPNG()

// Removed
nativeImage.toJpeg()
// Replaced with
nativeImage.toJPEG()
```

### `process`

* `process.versions.electron` and `process.version.chrome` will be made
  read-only properties for consistency with the other `process.versions`
  properties set by Node.

### `webContents`

```js
// Removed
webContents.setZoomLevelLimits(1, 2)
// Replaced with
webContents.setVisualZoomLevelLimits(1, 2)
```

### `webFrame`

```js
// Removed
webFrame.setZoomLevelLimits(1, 2)
// Replaced with
webFrame.setVisualZoomLevelLimits(1, 2)
```

### `<webview>`

```js
// Removed
webview.setZoomLevelLimits(1, 2)
// Replaced with
webview.setVisualZoomLevelLimits(1, 2)
```

### Duplicate ARM Assets

Each Electron release includes two identical ARM builds with slightly different
filenames, like `electron-v1.7.3-linux-arm.zip` and
`electron-v1.7.3-linux-armv7l.zip`. The asset with the `v7l` prefix was added
to clarify to users which ARM version it supports, and to disambiguate it from
future armv6l and arm64 assets that may be produced.

The file _without the prefix_ is still being published to avoid breaking any
setups that may be consuming it. Starting at 2.0, the unprefixed file will
no longer be published.

For details, see
[6986](https://github.com/electron/electron/pull/6986)
and
[7189](https://github.com/electron/electron/pull/7189).<|MERGE_RESOLUTION|>--- conflicted
+++ resolved
@@ -12,19 +12,6 @@
 * **Deprecated:** An API was marked as deprecated. The API will continue to function, but will emit a deprecation warning, and will be removed in a future release.
 * **Removed:** An API or feature was removed, and is no longer supported by Electron.
 
-<<<<<<< HEAD
-## Planned Breaking API Changes (26.0)
-
-### Behavior Changed: `BrowserView.setAutoResize` behavior on macOS
-
-Previously, the `setAutoResize` function of the `BrowserView` API was backed by [autoresizing](https://developer.apple.com/documentation/appkit/nsview/1483281-autoresizingmask?language=objc) on macOS, and by a custom algorithm on Windows and Linux.
-For simple use cases such as making a BrowserView fill the entire window, the behavior of these two approaches was identical.
-However, in more advanced cases, BrowserViews would be autoresized differently on macOS than they would be on other platforms, as the custom resizing algorithm for Windows and Linux did not perfectly match the behavior of macOS's autoresizing API.
-
-In Electron 26, BrowserView is now a wrapper around the new [WebContentsView](api/web-contents-view.md) API.
-As part of this work, the autoresizing behavior is now standardized across all platforms.
-BrowserView autoresizing on macOS now uses the same algorithm that is used on Windows and Linux.
-=======
 ## Planned Breaking API Changes (28.0)
 
 ### Removed: `BrowserWindow.setTrafficLightPosition(position)`
@@ -65,6 +52,16 @@
 }
 ```
 
+### Behavior Changed: `BrowserView.setAutoResize` behavior on macOS
+
+Previously, the `setAutoResize` function of the `BrowserView` API was backed by [autoresizing](https://developer.apple.com/documentation/appkit/nsview/1483281-autoresizingmask?language=objc) on macOS, and by a custom algorithm on Windows and Linux.
+For simple use cases such as making a BrowserView fill the entire window, the behavior of these two approaches was identical.
+However, in more advanced cases, BrowserViews would be autoresized differently on macOS than they would be on other platforms, as the custom resizing algorithm for Windows and Linux did not perfectly match the behavior of macOS's autoresizing API.
+
+In Electron 26, BrowserView is now a wrapper around the new [WebContentsView](api/web-contents-view.md) API.
+As part of this work, the autoresizing behavior is now standardized across all platforms.
+BrowserView autoresizing on macOS now uses the same algorithm that is used on Windows and Linux.
+
 ### Removed: `ipcRenderer.sendTo()`
 
 The `ipcRenderer.sendTo()` API has been removed. It should be replaced by setting up a [`MessageChannel`](tutorial/message-ports.md#setting-up-a-messagechannel-between-two-renderers) between the renderers.
@@ -156,7 +153,6 @@
 // Replace with
 systemPreferences.getColor('selected-content-background')
 ```
->>>>>>> b8ac7983
 
 ## Planned Breaking API Changes (25.0)
 
