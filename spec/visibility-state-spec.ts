--- conflicted
+++ resolved
@@ -1,13 +1,7 @@
 import { expect } from 'chai';
-<<<<<<< HEAD
-import * as cp from 'child_process';
+import * as cp from 'node:child_process';
 import { BaseWindow, BrowserWindow, BrowserWindowConstructorOptions, ipcMain, WebContents, WebContentsView } from 'electron/main';
-import * as path from 'path';
-=======
-import * as cp from 'node:child_process';
-import { BrowserWindow, BrowserWindowConstructorOptions, ipcMain } from 'electron/main';
 import * as path from 'node:path';
->>>>>>> b8ac7983
 
 import { closeWindow } from './lib/window-helpers';
 import { ifdescribe } from './lib/spec-helpers';
