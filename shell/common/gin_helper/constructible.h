--- conflicted
+++ resolved
@@ -23,13 +23,8 @@
 //   class Example : public gin::Wrappable<Example>,
 //                   public gin_helper::Constructible<Example> {
 //    public:
-<<<<<<< HEAD
 //     static gin::Handle<Example> New(...usual gin method arguments...);
-//     static v8::Local<v8::ObjectTemplate> FillObjectTemplate(
-=======
-//     static gin::Handle<Tray> New(...usual gin method arguments...);
 //     static void FillObjectTemplate(
->>>>>>> 7abe38b4
 //         v8::Isolate*,
 //         v8::Local<v8::ObjectTemplate>);
 //   }
