// Copyright (c) 2013 GitHub, Inc.
// Use of this source code is governed by the MIT license that can be
// found in the LICENSE file.

#include "shell/common/platform_util.h"

#include <windows.h>  // windows.h must be included first

#include <atlbase.h>
#include <comdef.h>
#include <commdlg.h>
#include <dwmapi.h>
#include <objbase.h>
#include <shellapi.h>
#include <shlobj.h>
#include <wrl/client.h>

#include "base/bind.h"
#include "base/callback_helpers.h"
#include "base/files/file_path.h"
#include "base/files/file_util.h"
#include "base/logging.h"
#include "base/stl_util.h"
#include "base/strings/string_util.h"
#include "base/strings/utf_string_conversions.h"
#include "base/task/post_task.h"
#include "base/task/thread_pool.h"
#include "base/threading/scoped_blocking_call.h"
#include "base/win/registry.h"
#include "base/win/scoped_co_mem.h"
#include "base/win/scoped_com_initializer.h"
#include "base/win/windows_version.h"
#include "content/public/browser/browser_task_traits.h"
#include "content/public/browser/browser_thread.h"
#include "net/base/escape.h"
#include "shell/common/electron_paths.h"
#include "ui/base/win/shell.h"
#include "url/gurl.h"

namespace {

// Required COM implementation of IFileOperationProgressSink so we can
// precheck files before deletion to make sure they can be move to the
// Recycle Bin.
class DeleteFileProgressSink : public IFileOperationProgressSink {
 public:
  DeleteFileProgressSink();
  virtual ~DeleteFileProgressSink() = default;

 private:
  ULONG STDMETHODCALLTYPE AddRef(void) override;
  ULONG STDMETHODCALLTYPE Release(void) override;
  HRESULT STDMETHODCALLTYPE QueryInterface(REFIID riid,
                                           LPVOID* ppvObj) override;
  HRESULT STDMETHODCALLTYPE StartOperations(void) override;
  HRESULT STDMETHODCALLTYPE FinishOperations(HRESULT) override;
  HRESULT STDMETHODCALLTYPE PreRenameItem(DWORD, IShellItem*, LPCWSTR) override;
  HRESULT STDMETHODCALLTYPE
  PostRenameItem(DWORD, IShellItem*, LPCWSTR, HRESULT, IShellItem*) override;
  HRESULT STDMETHODCALLTYPE PreMoveItem(DWORD,
                                        IShellItem*,
                                        IShellItem*,
                                        LPCWSTR) override;
  HRESULT STDMETHODCALLTYPE PostMoveItem(DWORD,
                                         IShellItem*,
                                         IShellItem*,
                                         LPCWSTR,
                                         HRESULT,
                                         IShellItem*) override;
  HRESULT STDMETHODCALLTYPE PreCopyItem(DWORD,
                                        IShellItem*,
                                        IShellItem*,
                                        LPCWSTR) override;
  HRESULT STDMETHODCALLTYPE PostCopyItem(DWORD,
                                         IShellItem*,
                                         IShellItem*,
                                         LPCWSTR,
                                         HRESULT,
                                         IShellItem*) override;
  HRESULT STDMETHODCALLTYPE PreDeleteItem(DWORD, IShellItem*) override;
  HRESULT STDMETHODCALLTYPE PostDeleteItem(DWORD,
                                           IShellItem*,
                                           HRESULT,
                                           IShellItem*) override;
  HRESULT STDMETHODCALLTYPE PreNewItem(DWORD, IShellItem*, LPCWSTR) override;
  HRESULT STDMETHODCALLTYPE PostNewItem(DWORD,
                                        IShellItem*,
                                        LPCWSTR,
                                        LPCWSTR,
                                        DWORD,
                                        HRESULT,
                                        IShellItem*) override;
  HRESULT STDMETHODCALLTYPE UpdateProgress(UINT, UINT) override;
  HRESULT STDMETHODCALLTYPE ResetTimer(void) override;
  HRESULT STDMETHODCALLTYPE PauseTimer(void) override;
  HRESULT STDMETHODCALLTYPE ResumeTimer(void) override;

  ULONG m_cRef;
};

DeleteFileProgressSink::DeleteFileProgressSink() {
  m_cRef = 0;
}

HRESULT DeleteFileProgressSink::PreDeleteItem(DWORD dwFlags, IShellItem*) {
  if (!(dwFlags & TSF_DELETE_RECYCLE_IF_POSSIBLE)) {
    // TSF_DELETE_RECYCLE_IF_POSSIBLE will not be set for items that cannot be
    // recycled.  In this case, we abort the delete operation.  This bubbles
    // up and stops the Delete in IFileOperation.
    return E_ABORT;
  }
  // Returns S_OK if successful, or an error value otherwise. In the case of an
  // error value, the delete operation and all subsequent operations pending
  // from the call to IFileOperation are canceled.
  return S_OK;
}

HRESULT DeleteFileProgressSink::QueryInterface(REFIID riid, LPVOID* ppvObj) {
  // Always set out parameter to NULL, validating it first.
  if (!ppvObj)
    return E_INVALIDARG;
  *ppvObj = nullptr;
  if (riid == IID_IUnknown || riid == IID_IFileOperationProgressSink) {
    // Increment the reference count and return the pointer.
    *ppvObj = reinterpret_cast<IUnknown*>(this);
    AddRef();
    return NOERROR;
  }
  return E_NOINTERFACE;
}

ULONG DeleteFileProgressSink::AddRef() {
  InterlockedIncrement(&m_cRef);
  return m_cRef;
}

ULONG DeleteFileProgressSink::Release() {
  // Decrement the object's internal counter.
  ULONG ulRefCount = InterlockedDecrement(&m_cRef);
  if (0 == m_cRef) {
    delete this;
  }
  return ulRefCount;
}

HRESULT DeleteFileProgressSink::StartOperations() {
  return S_OK;
}

HRESULT DeleteFileProgressSink::FinishOperations(HRESULT) {
  return S_OK;
}

HRESULT DeleteFileProgressSink::PreRenameItem(DWORD, IShellItem*, LPCWSTR) {
  return S_OK;
}

HRESULT DeleteFileProgressSink::PostRenameItem(DWORD,
                                               IShellItem*,
                                               __RPC__in_string LPCWSTR,
                                               HRESULT,
                                               IShellItem*) {
  return E_NOTIMPL;
}

HRESULT DeleteFileProgressSink::PreMoveItem(DWORD,
                                            IShellItem*,
                                            IShellItem*,
                                            LPCWSTR) {
  return E_NOTIMPL;
}

HRESULT DeleteFileProgressSink::PostMoveItem(DWORD,
                                             IShellItem*,
                                             IShellItem*,
                                             LPCWSTR,
                                             HRESULT,
                                             IShellItem*) {
  return E_NOTIMPL;
}

HRESULT DeleteFileProgressSink::PreCopyItem(DWORD,
                                            IShellItem*,
                                            IShellItem*,
                                            LPCWSTR) {
  return E_NOTIMPL;
}

HRESULT DeleteFileProgressSink::PostCopyItem(DWORD,
                                             IShellItem*,
                                             IShellItem*,
                                             LPCWSTR,
                                             HRESULT,
                                             IShellItem*) {
  return E_NOTIMPL;
}

HRESULT DeleteFileProgressSink::PostDeleteItem(DWORD,
                                               IShellItem*,
                                               HRESULT,
                                               IShellItem*) {
  return S_OK;
}

HRESULT DeleteFileProgressSink::PreNewItem(DWORD dwFlags,
                                           IShellItem*,
                                           LPCWSTR) {
  return E_NOTIMPL;
}

HRESULT DeleteFileProgressSink::PostNewItem(DWORD,
                                            IShellItem*,
                                            LPCWSTR,
                                            LPCWSTR,
                                            DWORD,
                                            HRESULT,
                                            IShellItem*) {
  return E_NOTIMPL;
}

HRESULT DeleteFileProgressSink::UpdateProgress(UINT, UINT) {
  return S_OK;
}

HRESULT DeleteFileProgressSink::ResetTimer() {
  return S_OK;
}

HRESULT DeleteFileProgressSink::PauseTimer() {
  return S_OK;
}

HRESULT DeleteFileProgressSink::ResumeTimer() {
  return S_OK;
}

std::string OpenExternalOnWorkerThread(
    const GURL& url,
    const platform_util::OpenExternalOptions& options) {
  base::ScopedBlockingCall scoped_blocking_call(FROM_HERE,
                                                base::BlockingType::MAY_BLOCK);
  // Quote the input scheme to be sure that the command does not have
  // parameters unexpected by the external program. This url should already
  // have been escaped.
<<<<<<< HEAD
  std::wstring escaped_url = L"\"" + base::UTF8ToWide(url.spec()) + L"\"";
  std::wstring working_dir = options.working_dir.value();
=======
  base::string16 escaped_url =
      L"\"" + base::UTF8ToUTF16(net::EscapeExternalHandlerValue(url.spec())) +
      L"\"";
  base::string16 working_dir = options.working_dir.value();
>>>>>>> 1e9e2f8c

  if (reinterpret_cast<ULONG_PTR>(
          ShellExecuteW(nullptr, L"open", escaped_url.c_str(), nullptr,
                        working_dir.empty() ? nullptr : working_dir.c_str(),
                        SW_SHOWNORMAL)) <= 32) {
    return "Failed to open";
  }
  return "";
}

void ShowItemInFolderOnWorkerThread(const base::FilePath& full_path) {
  base::ScopedBlockingCall scoped_blocking_call(FROM_HERE,
                                                base::BlockingType::MAY_BLOCK);
  base::win::ScopedCOMInitializer com_initializer;
  if (!com_initializer.Succeeded())
    return;

  base::FilePath dir = full_path.DirName().AsEndingWithSeparator();
  // ParseDisplayName will fail if the directory is "C:", it must be "C:\\".
  if (dir.empty())
    return;

  Microsoft::WRL::ComPtr<IShellFolder> desktop;
  HRESULT hr = SHGetDesktopFolder(desktop.GetAddressOf());
  if (FAILED(hr))
    return;

  base::win::ScopedCoMem<ITEMIDLIST> dir_item;
  hr = desktop->ParseDisplayName(NULL, NULL,
                                 const_cast<wchar_t*>(dir.value().c_str()),
                                 NULL, &dir_item, NULL);
  if (FAILED(hr))
    return;

  base::win::ScopedCoMem<ITEMIDLIST> file_item;
  hr = desktop->ParseDisplayName(
      NULL, NULL, const_cast<wchar_t*>(full_path.value().c_str()), NULL,
      &file_item, NULL);
  if (FAILED(hr))
    return;

  const ITEMIDLIST* highlight[] = {file_item};
  hr = SHOpenFolderAndSelectItems(dir_item, base::size(highlight), highlight,
                                  NULL);
  if (FAILED(hr)) {
    // On some systems, the above call mysteriously fails with "file not
    // found" even though the file is there.  In these cases, ShellExecute()
    // seems to work as a fallback (although it won't select the file).
    if (hr == ERROR_FILE_NOT_FOUND) {
      ShellExecute(NULL, L"open", dir.value().c_str(), NULL, NULL, SW_SHOW);
    } else {
      LOG(WARNING) << " " << __func__ << "(): Can't open full_path = \""
                   << full_path.value() << "\""
                   << " hr = " << logging::SystemErrorCodeToString(hr);
    }
  }
}

std::string OpenPathOnThread(const base::FilePath& full_path) {
  // May result in an interactive dialog.
  base::ScopedBlockingCall scoped_blocking_call(FROM_HERE,
                                                base::BlockingType::MAY_BLOCK);
  bool success;
  if (base::DirectoryExists(full_path))
    success = ui::win::OpenFolderViaShell(full_path);
  else
    success = ui::win::OpenFileViaShell(full_path);

  return success ? "" : "Failed to open path";
}

}  // namespace

namespace platform_util {

void ShowItemInFolder(const base::FilePath& full_path) {
  base::ThreadPool::CreateCOMSTATaskRunner(
      {base::MayBlock(), base::TaskPriority::USER_BLOCKING})
      ->PostTask(FROM_HERE,
                 base::BindOnce(&ShowItemInFolderOnWorkerThread, full_path));
}

void OpenPath(const base::FilePath& full_path, OpenCallback callback) {
  DCHECK_CURRENTLY_ON(content::BrowserThread::UI);

  base::PostTaskAndReplyWithResult(
      base::ThreadPool::CreateCOMSTATaskRunner(
          {base::MayBlock(), base::TaskPriority::USER_BLOCKING})
          .get(),
      FROM_HERE, base::BindOnce(&OpenPathOnThread, full_path),
      std::move(callback));
}

void OpenExternal(const GURL& url,
                  const OpenExternalOptions& options,
                  OpenCallback callback) {
  base::PostTaskAndReplyWithResult(
      base::ThreadPool::CreateCOMSTATaskRunner(
          {base::MayBlock(), base::TaskPriority::USER_BLOCKING})
          .get(),
      FROM_HERE, base::BindOnce(&OpenExternalOnWorkerThread, url, options),
      std::move(callback));
}

bool MoveItemToTrashWithError(const base::FilePath& path,
                              bool delete_on_fail,
                              std::string* error) {
  Microsoft::WRL::ComPtr<IFileOperation> pfo;
  if (FAILED(::CoCreateInstance(CLSID_FileOperation, nullptr, CLSCTX_ALL,
                                IID_PPV_ARGS(&pfo)))) {
    *error = "Failed to create FileOperation instance";
    return false;
  }

  // Elevation prompt enabled for UAC protected files.  This overrides the
  // SILENT, NO_UI and NOERRORUI flags.

  if (base::win::GetVersion() >= base::win::Version::WIN8) {
    // Windows 8 introduces the flag RECYCLEONDELETE and deprecates the
    // ALLOWUNDO in favor of ADDUNDORECORD.
    if (FAILED(pfo->SetOperationFlags(
            FOF_NO_UI | FOFX_ADDUNDORECORD | FOF_NOERRORUI | FOF_SILENT |
            FOFX_SHOWELEVATIONPROMPT | FOFX_RECYCLEONDELETE))) {
      *error = "Failed to set operation flags";
      return false;
    }
  } else {
    // For Windows 7 and Vista, RecycleOnDelete is the default behavior.
    if (FAILED(pfo->SetOperationFlags(FOF_NO_UI | FOF_ALLOWUNDO |
                                      FOF_NOERRORUI | FOF_SILENT |
                                      FOFX_SHOWELEVATIONPROMPT))) {
      *error = "Failed to set operation flags";
      return false;
    }
  }

  // Create an IShellItem from the supplied source path.
  Microsoft::WRL::ComPtr<IShellItem> delete_item;
  if (FAILED(SHCreateItemFromParsingName(
          path.value().c_str(), NULL,
          IID_PPV_ARGS(delete_item.GetAddressOf())))) {
    *error = "Failed to parse path";
    return false;
  }

  Microsoft::WRL::ComPtr<IFileOperationProgressSink> delete_sink(
      new DeleteFileProgressSink);
  if (!delete_sink) {
    *error = "Failed to create delete sink";
    return false;
  }

  BOOL pfAnyOperationsAborted;

  // Processes the queued command DeleteItem. This will trigger
  // the DeleteFileProgressSink to check for Recycle Bin.
  if (!SUCCEEDED(pfo->DeleteItem(delete_item.Get(), delete_sink.Get()))) {
    *error = "Failed to enqueue DeleteItem command";
    return false;
  }

  if (!SUCCEEDED(pfo->PerformOperations())) {
    *error = "Failed to perform delete operation";
    return false;
  }

  if (!SUCCEEDED(pfo->GetAnyOperationsAborted(&pfAnyOperationsAborted))) {
    *error = "Failed to check operation status";
    return false;
  }

  if (pfAnyOperationsAborted) {
    *error = "Operation was aborted";
    return false;
  }

  return true;
}

namespace internal {

bool PlatformTrashItem(const base::FilePath& full_path, std::string* error) {
  return MoveItemToTrashWithError(full_path, false, error);
}

}  // namespace internal

bool GetFolderPath(int key, base::FilePath* result) {
  wchar_t system_buffer[MAX_PATH];

  switch (key) {
    case electron::DIR_RECENT:
      if (FAILED(SHGetFolderPath(NULL, CSIDL_RECENT, NULL, SHGFP_TYPE_CURRENT,
                                 system_buffer))) {
        return false;
      }
      *result = base::FilePath(system_buffer);
      break;
  }

  return true;
}

void Beep() {
  MessageBeep(MB_OK);
}

}  // namespace platform_util<|MERGE_RESOLUTION|>--- conflicted
+++ resolved
@@ -242,15 +242,9 @@
   // Quote the input scheme to be sure that the command does not have
   // parameters unexpected by the external program. This url should already
   // have been escaped.
-<<<<<<< HEAD
-  std::wstring escaped_url = L"\"" + base::UTF8ToWide(url.spec()) + L"\"";
+  std::wstring escaped_url =
+      L"\"" + base::UTF8ToWide(net::EscapeExternalHandlerValue(url.spec())) +
   std::wstring working_dir = options.working_dir.value();
-=======
-  base::string16 escaped_url =
-      L"\"" + base::UTF8ToUTF16(net::EscapeExternalHandlerValue(url.spec())) +
-      L"\"";
-  base::string16 working_dir = options.working_dir.value();
->>>>>>> 1e9e2f8c
 
   if (reinterpret_cast<ULONG_PTR>(
           ShellExecuteW(nullptr, L"open", escaped_url.c_str(), nullptr,
