--- conflicted
+++ resolved
@@ -79,8 +79,6 @@
   if (frame_->IsFullscreen())
     return HTCLIENT;
 
-<<<<<<< HEAD
-=======
   // Check attached BrowserViews for potential draggable areas.
   for (auto* view : window_->inspectable_views()) {
     auto* inspectable_view =
@@ -90,7 +88,6 @@
       return HTCAPTION;
   }
 
->>>>>>> b9464d89
   // Support resizing frameless window by dragging the border.
   int frame_component = ResizingBorderHitTest(cursor);
   if (frame_component != HTNOWHERE)
